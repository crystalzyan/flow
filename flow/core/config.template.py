"""
Contains config variables unique to the user.

Copy this file to config.py and make any necessary changes.
"""

PYTHON_COMMAND = "python"
<<<<<<< HEAD
SUMO_SLEEP = 0.02  # Delay between initializing SUMO and connecting with TraCI
=======
SUMO_SLEEP = 2.00  # Delay between initializing SUMO and connecting with TraCI
>>>>>>> ab5edaa5
<|MERGE_RESOLUTION|>--- conflicted
+++ resolved
@@ -5,8 +5,4 @@
 """
 
 PYTHON_COMMAND = "python"
-<<<<<<< HEAD
-SUMO_SLEEP = 0.02  # Delay between initializing SUMO and connecting with TraCI
-=======
-SUMO_SLEEP = 2.00  # Delay between initializing SUMO and connecting with TraCI
->>>>>>> ab5edaa5
+SUMO_SLEEP = 2.00  # Delay between initializing SUMO and connecting with TraCI