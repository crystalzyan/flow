--- conflicted
+++ resolved
@@ -13,15 +13,6 @@
                  sumo_binary="sumo",
                  overtake_right=False,
                  ballistic=False,
-<<<<<<< HEAD
-                 seed=None,
-                 num_steps=1):
-        """
-        Parameters used to pass the time step and sumo-specified safety
-        modes, which constrain the dynamics of vehicles in the network to
-        prevent crashes. In addition, this parameter may be used to specify
-        whether to use sumo's gui during the experiment's runtime
-=======
                  seed=None):
         """Sumo-specific parameters
 
@@ -29,7 +20,6 @@
         initialization. This includes passing the simulation step length,
         specifying whether to use sumo's gui during a run, and other features
         described in the Attributes below.
->>>>>>> d1357a16
 
         Attributes
         ----------
@@ -60,9 +50,7 @@
             Defaults to False
         seed: int, optional
             seed for sumo instance
-        num_steps: int, optional
-            Configures how many simulation steps we should take
-            for every rl action
+
         """
         self.port = port
         self.sim_step = sim_step
@@ -73,7 +61,6 @@
         self.seed = seed
         self.ballistic = ballistic
         self.overtake_right = overtake_right
-        self.num_steps = num_steps
 
 
 class EnvParams:
