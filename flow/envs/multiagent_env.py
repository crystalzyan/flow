from copy import deepcopy
import numpy as np
import random
import traceback
from gym.spaces import Box

from traci.exceptions import FatalTraCIError
from traci.exceptions import TraCIException

from ray.rllib.env import MultiAgentEnv

from flow.envs.base_env import Env


class MultiEnv(MultiAgentEnv, Env):
    """Multi-agent version of base env. See parent class for info"""

    def step(self, rl_actions):
        """Advance the environment by one step.

        Assigns actions to autonomous and human-driven agents (i.e. vehicles,
        traffic lights, etc...). Actions that are not assigned are left to the
        control of the simulator. The actions are then used to advance the
        simulator by the number of time steps requested per environment step.

        Results from the simulations are processed through various classes,
        such as the Vehicle and TrafficLight kernels, to produce standardized
        methods for identifying specific network state features. Finally,
        results from the simulator are used to generate appropriate
        observations.

        Parameters
        ----------
        rl_actions: numpy ndarray
            an list of actions provided by the rl algorithm

        Returns
        -------
        observation: dict of numpy ndarrays
            agent's observation of the current environment
        reward: dict of floats
            amount of reward associated with the previous state/action pair
        done: dict of bools
            indicates whether the episode has ended
        info: dict
            contains other diagnostic information from the previous action
        """
        for _ in range(self.env_params.sims_per_step):
            self.time_counter += 1
            self.step_counter += 1

            # perform acceleration actions for controlled human-driven vehicles
            if len(self.vehicles.get_controlled_ids()) > 0:
                accel = []
                for veh_id in self.vehicles.get_controlled_ids():
                    accel_contr = self.vehicles.get_acc_controller(veh_id)
                    action = accel_contr.get_action(self)
                    accel.append(action)
                self.apply_acceleration(self.vehicles.get_controlled_ids(),
                                        accel)

            # perform lane change actions for controlled human-driven vehicles
            if len(self.vehicles.get_controlled_lc_ids()) > 0:
                direction = []
                for veh_id in self.vehicles.get_controlled_lc_ids():
                    lc_contr = self.vehicles.get_lane_changing_controller(
                        veh_id)
                    target_lane = lc_contr.get_action(self)
                    direction.append(target_lane)
                self.apply_lane_change(
                    self.vehicles.get_controlled_lc_ids(), direction=direction)

            # perform (optionally) routing actions for all vehicle in the
            # network, including rl and sumo-controlled vehicles
            routing_ids = []
            routing_actions = []
            for veh_id in self.vehicles.get_ids():
                if self.vehicles.get_routing_controller(veh_id) is not None:
                    routing_ids.append(veh_id)
                    route_contr = self.vehicles.get_routing_controller(veh_id)
                    routing_actions.append(route_contr.choose_route(self))

            self.choose_routes(routing_ids, routing_actions)

            self.apply_rl_actions(rl_actions)

            self.additional_command()

            # advance the simulation in the simulator by one step
            self.k.simulation.simulation_step()

            # collect subscription information from sumo
            vehicle_obs = \
                self.traci_connection.vehicle.getSubscriptionResults()
            id_lists = \
                self.traci_connection.simulation.getSubscriptionResults()

            # store new observations in the vehicles and traffic lights class
            self.vehicles.update(vehicle_obs, id_lists, self)

            # store new observations in the vehicles and traffic lights class
            self.k.update(reset=False)

            # update the colors of vehicles
            self.update_vehicle_colors()

            # collect list of sorted vehicle ids
            self.sorted_ids, self.sorted_extra_data = self.sort_by_position()

            # crash encodes whether the simulator experienced a collision
            crash = self.k.simulation.check_collision()

            # stop collecting new simulation steps if there is a collision
            if crash:
                break

        states = self.get_state()
        self.state = {}
        next_observation = {}
        done = {}
        infos = {}
        temp_state = states
        for key, state in temp_state.items():
            # collect information of the state of the network based on the
            # environment class used
            self.state[key] = np.asarray(state).T

            # collect observation new state associated with action
            next_observation[key] = np.copy(self.state[key])

            # test if a crash has occurred
            done[key] = crash
            # test if the agent has exited the system
            if key in self.vehicles.get_arrived_ids():
                done[key] = True
            # check if an agent is done
            if crash:
                done['__all__'] = True
            else:
                done['__all__'] = False
            infos[key] = {}

        clipped_actions = self.clip_actions(rl_actions)
        reward = self.compute_reward(clipped_actions, fail=crash)

        return next_observation, reward, done, infos

    def reset(self):
        """Reset the environment.

        This method is performed in between rollouts. It resets the state of
        the environment, and re-initializes the vehicles in their starting
        positions.

        If "shuffle" is set to True in InitialConfig, the initial positions of
        vehicles is recalculated and the vehicles are shuffled.

        Returns
        -------
        observation: dict of numpy ndarrays
            the initial observation of the space. The initial reward is assumed
            to be zero.
        """
        # reset the time counter
        self.time_counter = 0

        # warn about not using restart_instance when using inflows
<<<<<<< HEAD
        if len(self.net_params.inflows.get()) > 0 and \
                not self.sumo_params.restart_instance:
=======
        if len(self.scenario.net_params.inflows.get()) > 0 and \
                not self.sim_params.restart_instance:
>>>>>>> f8e31c42
            print(
                "**********************************************************\n"
                "**********************************************************\n"
                "**********************************************************\n"
                "WARNING: Inflows will cause computational performance to\n"
                "significantly decrease after large number of rollouts. In \n"
                "order to avoid this, set SumoParams(restart_instance=True).\n"
                "**********************************************************\n"
                "**********************************************************\n"
                "**********************************************************"
            )

        if self.sim_params.restart_instance or self.step_counter > 2e6:
            self.step_counter = 0
            # issue a random seed to induce randomness into the next rollout
            self.sim_params.seed = random.randint(0, 1e5)
            # modify the vehicles class to match initial data
            self.vehicles = deepcopy(self.initial_vehicles)
            # restart the simulation instance
            self.restart_simulation(self.sim_params)

        # perform shuffling (if requested)
        if self.scenario.initial_config.shuffle:
            self.setup_initial_state()

        # clear all vehicles from the network and the vehicles class
        for veh_id in self.traci_connection.vehicle.getIDList():
            try:
                self.traci_connection.vehicle.remove(veh_id)
                self.traci_connection.vehicle.unsubscribe(veh_id)
                self.vehicles.remove(veh_id)
            except (FatalTraCIError, TraCIException):
                print("Error during start: {}".format(traceback.format_exc()))
                pass

        # clear all vehicles from the network and the vehicles class
        # FIXME (ev, ak) this is weird and shouldn't be necessary
        for veh_id in list(self.vehicles.get_ids()):
            self.vehicles.remove(veh_id)
            try:
                self.traci_connection.vehicle.remove(veh_id)
                self.traci_connection.vehicle.unsubscribe(veh_id)
            except (FatalTraCIError, TraCIException):
                pass

        # reintroduce the initial vehicles to the network
        for veh_id in self.initial_ids:
            type_id, route_id, lane_index, pos, speed = \
                self.initial_state[veh_id]

            try:
                self.traci_connection.vehicle.addFull(
                    veh_id,
                    route_id,
                    typeID=str(type_id),
                    departLane=str(lane_index),
                    departPos=str(pos),
                    departSpeed=str(speed))
            except (FatalTraCIError, TraCIException):
                # if a vehicle was not removed in the first attempt, remove it
                # now and then reintroduce it
                self.traci_connection.vehicle.remove(veh_id)
                self.traci_connection.vehicle.addFull(
                    veh_id,
                    route_id,
                    typeID=str(type_id),
                    departLane=str(lane_index),
                    departPos=str(pos),
                    departSpeed=str(speed))

        # advance the simulation in the simulator by one step
        self.k.simulation.simulation_step()

        # collect subscription information from sumo
        vehicle_obs = self.traci_connection.vehicle.getSubscriptionResults()
        id_lists = self.traci_connection.simulation.getSubscriptionResults()

        # store new observations in the vehicles and traffic lights class
        self.vehicles.update(vehicle_obs, id_lists, self)

        # store new observations in the vehicles and traffic lights class
        self.k.update(reset=True)

        # update the colors of vehicles
        self.update_vehicle_colors()

        self.prev_last_lc = dict()
        for veh_id in self.vehicles.get_ids():
            # re-initialize the vehicles class with the states of the vehicles
            # at the start of a rollout
            self.vehicles.set_absolute_position(veh_id,
                                                self.get_x_by_id(veh_id))

            # re-initialize memory on last lc
            self.prev_last_lc[veh_id] = -float("inf")

        # collect list of sorted vehicle ids
        self.sorted_ids, self.sorted_extra_data = self.sort_by_position()

        states = self.get_state()
        self.state = {}
        observation = {}
        for key, state in states.items():
            # collect information of the state of the network based on the
            # environment class used
            self.state[key] = np.asarray(state).T

            # collect observation new state associated with action
            observation[key] = np.copy(self.state[key]).tolist()

        # perform (optional) warm-up steps before training
        for _ in range(self.env_params.warmup_steps):
            observation, _, _, _ = self.step(rl_actions=None)

        return observation

    def clip_actions(self, rl_actions=None):
        """Clip the actions passed from the RL agent

        If no actions are provided at any given step, the rl agents default to
        performing actions specified by sumo.

        Parameters
        ----------
        rl_actions: list or numpy ndarray
            list of actions provided by the RL algorithm

        Returns
        -------
        rl_clipped: np.ndarray (float)
            The rl_actions clipped according to the box
        """
        # ignore if no actions are issued
        if rl_actions is None:
            return None

        # clip according to the action space requirements
        if isinstance(self.action_space, Box):
            for key, action in rl_actions.items():
                rl_actions[key] = np.clip(
                    action,
                    a_min=self.action_space.low,
                    a_max=self.action_space.high)
        return rl_actions

    def apply_rl_actions(self, rl_actions=None):
        """Specify the actions to be performed by the rl agent(s).

        If no actions are provided at any given step, the rl agents default to
        performing actions specified by sumo.

        Parameters
        ----------
        rl_actions: dict of list or numpy ndarray
            dict of list of actions provided by the RL algorithm
        """
        # ignore if no actions are issued
        if rl_actions is None:
            return

        # clip according to the action space requirements
        clipped_actions = self.clip_actions(rl_actions)
        self._apply_rl_actions(clipped_actions)<|MERGE_RESOLUTION|>--- conflicted
+++ resolved
@@ -165,13 +165,8 @@
         self.time_counter = 0
 
         # warn about not using restart_instance when using inflows
-<<<<<<< HEAD
-        if len(self.net_params.inflows.get()) > 0 and \
-                not self.sumo_params.restart_instance:
-=======
         if len(self.scenario.net_params.inflows.get()) > 0 and \
                 not self.sim_params.restart_instance:
->>>>>>> f8e31c42
             print(
                 "**********************************************************\n"
                 "**********************************************************\n"
