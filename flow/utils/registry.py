--- conflicted
+++ resolved
@@ -9,13 +9,8 @@
 from flow.core.traffic_lights import TrafficLights
 
 
-<<<<<<< HEAD
 def make_create_env(params, version=0, render=None):
-    """Creates a parametrized flow environment compatible with OpenAI gym.
-=======
-def make_create_env(params, version=0, sumo_binary=None):
     """Create a parametrized flow environment compatible with OpenAI gym.
->>>>>>> 09ee2d68
 
     This environment creation method allows for the specification of several
     key parameters when creating any flow environment, including the requested
