"""Contains the grid scenario class."""

from flow.scenarios.base_scenario import Scenario
from flow.core.params import InitialConfig
<<<<<<< HEAD
from flow.core.params import TrafficLights
=======
from flow.core.params import TrafficLightParams
>>>>>>> abf7907d
from collections import defaultdict

ADDITIONAL_NET_PARAMS = {
    # dictionary of grid array data
    "grid_array": {
        # number of horizontal rows of edges
        "row_num": 3,
        # number of vertical columns of edges
        "col_num": 2,
        # length of inner edges in the grid network
        "inner_length": None,
        # length of edges that vehicles start on
        "short_length": None,
        # length of final edge in route
        "long_length": None,
        # number of cars starting at the edges heading to the top
        "cars_top": 20,
        # number of cars starting at the edges heading to the bottom
        "cars_bot": 20,
        # number of cars starting at the edges heading to the left
        "cars_left": 20,
        # number of cars starting at the edges heading to the right
        "cars_right": 20,
    },
    # number of lanes in the horizontal edges
    "horizontal_lanes": 1,
    # number of lanes in the vertical edges
    "vertical_lanes": 1,
    # speed limit for all edges, may be represented as a float value, or a
    # dictionary with separate values for vertical and horizontal lanes
    "speed_limit": {
        "vertical": 35,
        "horizontal": 35
    },
}


class SimpleGridScenario(Scenario):
    """Grid scenario class."""

    def __init__(self,
                 name,
                 vehicles,
                 net_params,
                 initial_config=InitialConfig(),
                 traffic_lights=TrafficLightParams()):
        """Initialize an nxm grid scenario.

        The grid scenario consists of m vertical lanes and n horizontal lanes,
        with a total of nxm intersections where the vertical and horizontal
        edges meet.

        Requires from net_params:
        - grid_array: dictionary of grid array data, with the following keys
          - row_num: number of horizontal rows of edges
          - col_num: number of vertical columns of edges
          - inner_length: length of inner edges in the grid network
          - short_length: length of edges that vehicles start on
          - long_length: length of final edge in route
          - cars_top: number of cars starting at the edges heading to the top
          - cars_bot: number of cars starting at the edges heading to the
            bottom
          - cars_left: number of cars starting at the edges heading to the left
          - cars_right: number of cars starting at the edges heading to the
            right
        - horizontal_lanes: number of lanes in the horizontal edges
        - vertical_lanes: number of lanes in the vertical edges
        - speed_limit: speed limit for all edges. This may be represented as a
          float value, or a dictionary with separate values for vertical and
          horizontal lanes.

        In order for right-of-way dynamics to take place at the intersections,
        set "no_internal_links" in net_params to False.

        See flow/scenarios/base_scenario.py for description of params.
        """
        optional = ["tl_logic"]
        for p in ADDITIONAL_NET_PARAMS.keys():
            if p not in net_params.additional_params and p not in optional:
                raise KeyError('Network parameter "{}" not supplied'.format(p))

        for p in ADDITIONAL_NET_PARAMS["grid_array"].keys():
            if p not in net_params.additional_params["grid_array"]:
                raise KeyError(
                    'Grid array parameter "{}" not supplied'.format(p))

        # this is a (mx1)x(nx1)x2 array
        # the third dimension is vertical length, horizontal length
        self.grid_array = net_params.additional_params["grid_array"]

        vertical_lanes = net_params.additional_params["vertical_lanes"]
        horizontal_lanes = net_params.additional_params["horizontal_lanes"]

        self.horizontal_junction_len = 2.9 + 3.3 * vertical_lanes
        self.vertical_junction_len = 2.9 + 3.3 * horizontal_lanes
        self.row_num = self.grid_array["row_num"]
        self.col_num = self.grid_array["col_num"]
        self.num_edges = (self.col_num+1) * self.row_num * 2 \
            + (self.row_num+1) * self.col_num * 2 + self.row_num * self.col_num
        self.inner_length = self.grid_array["inner_length"]
        self.short_length = self.grid_array["short_length"]
        self.long_length = self.grid_array["long_length"]

        # this is a dictionary containing inner length, long outer length,
        # short outer length, and number of rows and columns
        self.grid_array = net_params.additional_params["grid_array"]

        self.node_mapping = defaultdict(list)
        self.name = "BobLoblawsLawBlog"  # DO NOT CHANGE

        super().__init__(name, vehicles, net_params, initial_config,
                         traffic_lights)

    def specify_nodes(self, net_params):
        """See parent class."""
        nodes = []
        nodes += self._build_inner_nodes()
        nodes += self._build_outer_nodes()
        return nodes

    def specify_tll(self, net_params):
        """See parent class."""
        return self._build_inner_nodes()

    def specify_edges(self, net_params):
        """See parent class."""
        edges = []
        edges += self._build_inner_edges()
        edges += self._build_outer_edges()
        # Sort node_mapping in counterclockwise order
        self._order_nodes()
        return edges

    def specify_routes(self, net_params):
        """See parent class."""
        rts = {}
        row_num = self.grid_array["row_num"]
        col_num = self.grid_array["col_num"]
        for i in range(row_num):
            route_arr_bot = []
            route_arr_top = []
            for j in range(col_num + 1):
                route_arr_bot += ["bot" + str(i) + '_' + str(j)]
                route_arr_top += ["top" + str(i) + '_' + str(col_num - j)]
            rts.update({"bot" + str(i) + '_' + '0': route_arr_bot})
            rts.update({"top" + str(i) + '_' + str(col_num): route_arr_top})

        for i in range(col_num):
            route_arr_left = []
            route_arr_right = []
            for j in range(row_num + 1):
                route_arr_right += ["right" + str(j) + '_' + str(i)]
                route_arr_left += ["left" + str(row_num - j) + '_' + str(i)]
            rts.update({"left" + str(row_num) + '_' + str(i): route_arr_left})
            rts.update({"right" + '0' + '_' + str(i): route_arr_right})

        return rts

    def specify_types(self, net_params):
        """See parent class."""
        add_params = net_params.additional_params
        horizontal_lanes = add_params["horizontal_lanes"]
        vertical_lanes = add_params["vertical_lanes"]
        if isinstance(add_params["speed_limit"], int) or \
                isinstance(add_params["speed_limit"], float):
            speed_limit = {
                "horizontal": add_params["speed_limit"],
                "vertical": add_params["speed_limit"]
            }
        else:
            speed_limit = add_params["speed_limit"]

        types = [{
            "id": "horizontal",
            "numLanes": horizontal_lanes,
            "speed": speed_limit["horizontal"]
        }, {
            "id": "vertical",
            "numLanes": vertical_lanes,
            "speed": speed_limit["vertical"]
        }]

        return types

    # ===============================
    # ============ UTILS ============
    # ===============================

    def _build_inner_nodes(self):
        """Build out the inner nodes of the system.

        The nodes are numbered from bottom left and increasing first across the
        columns and then across the rows. For example, in a 3x3 grid, we will
        have four inner nodes with the bottom left being 0, the bottom right
        being 1, the top left being 2, the top right being 3. The coordinate of
        the bottom left inner node is (0, 0).

        Yields
        ------
        list <dict>
            List of inner nodes
        """
        tls = self.net_params.additional_params.get("traffic_lights", True)
        node_type = "traffic_light" if tls else "priority"
        row_num = self.grid_array["row_num"]
        col_num = self.grid_array["col_num"]
        inner_length = self.grid_array["inner_length"]
        nodes = []
        # sweep up across columns
        for i in range(row_num):
            # sweep across rows
            for j in range(col_num):
                index = i * col_num + j
                x_center = j * inner_length
                y_center = i * inner_length
                nodes.append({
                    "id": "center" + str(index),
                    "x": x_center,
                    "y": y_center,
                    "type": node_type
                })
        return nodes

    def _build_outer_nodes(self):
        """Build out the column nodes.

        There are two in each column below the bottom row, and two in each
        column above the top row. They are numbered with regards to the column
        they are in. The bottom are labeled "bot_col_short" and "bot_col_long".
        Top are named similarly. We then repeat the same process for the outer
        row nodes

        Yields
        ------
        list <dict>
            List of column, row nodes
        """
        col_num = self.grid_array["col_num"]
        row_num = self.grid_array["row_num"]
        inner_length = self.grid_array["inner_length"]
        short_length = self.grid_array["short_length"]
        long_length = self.grid_array["long_length"]
        nodes = []
        for i in range(col_num):
            # build the bottom nodes
            nodes += [{
                "id": "bot_col_short" + str(i),
                "x": i * inner_length,
                "y": -short_length,
                "type": "priority"
            }, {
                "id": "bot_col_long" + str(i),
                "x": i * inner_length,
                "y": -long_length,
                "type": "priority"
            }]
            # build the top nodes
            nodes += [{
                "id": "top_col_short" + str(i),
                "x": i * inner_length,
                "y": (row_num - 1) * inner_length + short_length,
                "type": "priority"
            }, {
                "id": "top_col_long" + str(i),
                "x": i * inner_length,
                "y": (row_num - 1) * inner_length + long_length,
                "type": "priority"
            }]
        for i in range(row_num):
            # build the left nodes
            nodes += [{
                "id": "left_row_short" + str(i),
                "x": -short_length,
                "y": i * inner_length,
                "type": "priority"
            }, {
                "id": "left_row_long" + str(i),
                "x": -long_length,
                "y": i * inner_length,
                "type": "priority"
            }]
            # build the right nodes
            nodes += [{
                "id": "right_row_short" + str(i),
                "x": (col_num - 1) * inner_length + short_length,
                "y": i * inner_length,
                "type": "priority"
            }, {
                "id": "right_row_long" + str(i),
                "x": (col_num - 1) * inner_length + long_length,
                "y": i * inner_length,
                "type": "priority"
            }]
        return nodes

    def _build_inner_edges(self):
        """Build the inner edges.

        First we build all of the column edges. For the upper edge, it would be
        called right_i_j or left_i_j where i is the row number and j is the
        column to the right of it.

        For the vertical edges the notation would be bot_i_j or top_i_j where
        i is the row above it, and j is the column number.

        INDEXED FROM ZERO.
        """
        row_num = self.grid_array["row_num"]
        col_num = self.grid_array["col_num"]
        inner_length = self.grid_array["inner_length"]
        edges = []

        # Build the horizontal edges
        for i in range(row_num):
            for j in range(col_num - 1):
                node_index = i * col_num + j
                index = "{}_{}".format(i, j + 1)
                self.node_mapping["center{}".format(node_index +
                                                    1)].append("bot" + index)
                self.node_mapping["center{}".format(node_index)].append("top" +
                                                                        index)

                edges += [{
                    "id": "top" + index,
                    "type": "horizontal",
                    "priority": 78,
                    "from": "center" + str(node_index + 1),
                    "to": "center" + str(node_index),
                    "length": inner_length
                }, {
                    "id": "bot" + index,
                    "type": "horizontal",
                    "priority": 78,
                    "from": "center" + str(node_index),
                    "to": "center" + str(node_index + 1),
                    "length": inner_length
                }]

        # Build the vertical edges
        for i in range(row_num - 1):
            for j in range(col_num):
                node_index_bot = i * col_num + j
                node_index_top = (i + 1) * col_num + j
                index = str(i + 1) + '_' + str(j)
                self.node_mapping["center{}".format(node_index_top)].append(
                    "right" + index)
                self.node_mapping["center{}".format(node_index_bot)].append(
                    "left" + index)

                edges += [{
                    "id": "right" + index,
                    "type": "vertical",
                    "priority": 78,
                    "from": "center" + str(node_index_bot),
                    "to": "center" + str(node_index_top),
                    "length": inner_length
                }, {
                    "id": "left" + index,
                    "type": "vertical",
                    "priority": 78,
                    "from": "center" + str(node_index_top),
                    "to": "center" + str(node_index_bot),
                    "length": inner_length
                }]

        return edges

    def _build_outer_edges(self):
        """Build the outer edges.

        Starts with the bottom edges, then the top edges, then the left edges,
        then the right.

        Returns
        -------
        list of dict
            List of outer edges
        """
        row_num = self.grid_array["row_num"]
        col_num = self.grid_array["col_num"]
        short_length = self.grid_array["short_length"]
        long_length = self.grid_array["long_length"]
        edges = []

        # create dictionary of node to edges that go to it
        for i in range(col_num):
            index = '0_' + str(i)
            # bottom edges
            self.node_mapping["center" + str(i)].append("right" + index)
            edges += [{
                "id": "right" + index,
                "type": "vertical",
                "priority": 78,
                "from": "bot_col_short" + str(i),
                "to": "center" + str(i),
                "length": short_length
            }, {
                "id": "left" + index,
                "type": "vertical",
                "priority": 78,
                "from": "center" + str(i),
                "to": "bot_col_long" + str(i),
                "length": long_length
            }]
            # top edges
            index = str(row_num) + '_' + str(i)
            center_start = (row_num - 1) * col_num
            self.node_mapping["center" + str(center_start + i)].append("left" +
                                                                       index)
            edges += [{
                "id": "left" + index,
                "type": "vertical",
                "priority": 78,
                "from": "top_col_short" + str(i),
                "to": "center" + str(center_start + i),
                "length": short_length
            }, {
                "id": "right" + index,
                "type": "vertical",
                "priority": 78,
                "from": "center" + str(center_start + i),
                "to": "top_col_long" + str(i),
                "length": long_length
            }]

        # build the left and then the right edges
        for j in range(row_num):
            index = str(j) + '_0'
            # left edges
            self.node_mapping["center" + str(j * col_num)].append("bot" +
                                                                  index)
            edges += [{
                "id": "bot" + index,
                "type": "horizontal",
                "priority": 78,
                "from": "left_row_short" + str(j),
                "to": "center" + str(j * col_num),
                "length": short_length
            }, {
                "id": "top" + index,
                "type": "horizontal",
                "priority": 78,
                "from": "center" + str(j * col_num),
                "to": "left_row_long" + str(j),
                "length": long_length
            }]
            # right edges
            index = str(j) + '_' + str(col_num)
            center_index = (j * col_num) + col_num - 1
            self.node_mapping["center" + str(center_index)].append("top" +
                                                                   index)
            edges += [{
                "id": "top" + index,
                "type": "horizontal",
                "priority": 78,
                "from": "right_row_short" + str(j),
                "to": "center" + str(center_index),
                "length": short_length
            }, {
                "id": "bot" + index,
                "type": "horizontal",
                "priority": 78,
                "from": "center" + str(center_index),
                "to": "right_row_long" + str(j),
                "length": long_length
            }]

        return edges

    def _order_nodes(self):
        for node in self.node_mapping:
            adj_edges = ["" for _ in range(4)]
            for e in self.node_mapping[node]:
                if 'bot' in e:
                    adj_edges[0] = e
                elif 'right' in e:
                    adj_edges[1] = e
                elif 'top' in e:
                    adj_edges[2] = e
                elif 'left' in e:
                    adj_edges[3] = e
            self.node_mapping[node] = adj_edges

    # TODO, make this make any sense at all
    def specify_edge_starts(self):
        """See parent class.

        Edges go in the following order: vert_right, vert_left, horz_right,
        horz_left.
        """
        edgestarts = []
        for i in range(self.col_num + 1):
            for j in range(self.row_num + 1):
                index = str(j) + '_' + str(i)
                edgestarts += [("left" + index, 0 + i * 50 + j * 5000),
                               ("right" + index, 10 + i * 50 + j * 5000),
                               ("top" + index, 15 + i * 50 + j * 5000),
                               ("bot" + index, 20 + i * 50 + j * 5000)]

        return edgestarts

    # TODO actually define the intersection edge starts
    # used for get distance to intersections
    def specify_intersection_edge_starts(self):
        """See parent class."""
        intersection_edgestarts = \
            [(":center", 0)]
        return intersection_edgestarts

    @staticmethod
    def gen_custom_start_pos(cls, initial_config, num_vehicles, **kwargs):
        """See parent class."""
        row_num = cls.network.grid_array["row_num"]
        col_num = cls.network.grid_array["col_num"]
        per_edge = int(num_vehicles / (2 * (row_num + col_num)))
        start_positions = []
        d_inc = 10
        for i in range(cls.network.col_num):
            x = 6
            for k in range(per_edge):
                start_positions.append(("right0_{}".format(i), x))
                start_positions.append(("left{}_{}".format(row_num, i), x))
                x += d_inc

        for i in range(cls.network.row_num):
            x = 6
            for k in range(per_edge):
                start_positions.append(("bot{}_0".format(i), x))
                start_positions.append(("top{}_{}".format(i, col_num), x))
                x += d_inc

        start_lanes = [0] * len(start_positions)
        start_speeds = [0] * len(start_positions)

        return start_positions, start_lanes, start_speeds

    def get_edge_names(self):
        """Return a the edge IDs attribute for a list of edge objects."""
        return [edge['id'] for edge in self.edges]

    def get_node_mapping(self):
        """Map nodes to edges.

        Returns a list of a dictionary of nodes mapped to a list of edges
        that head toward the node. Nodes are listed in alphabetical order
        and within that, edges are listed in order: [bot, right, top, left].
        """
        return sorted(self.node_mapping.items(), key=lambda k: k[1])<|MERGE_RESOLUTION|>--- conflicted
+++ resolved
@@ -2,11 +2,7 @@
 
 from flow.scenarios.base_scenario import Scenario
 from flow.core.params import InitialConfig
-<<<<<<< HEAD
-from flow.core.params import TrafficLights
-=======
 from flow.core.params import TrafficLightParams
->>>>>>> abf7907d
 from collections import defaultdict
 
 ADDITIONAL_NET_PARAMS = {
