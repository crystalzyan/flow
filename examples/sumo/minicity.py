"""Example of modified minicity network with human-driven vehicles."""
from flow.controllers import IDMController
from flow.controllers import RLController
from flow.core.experiment import SumoExperiment
from flow.core.params import SumoParams, EnvParams, NetParams, InitialConfig, InFlows, SumoCarFollowingParams
from flow.core.vehicles import Vehicles
from flow.envs.loop.loop_accel import AccelEnv, ADDITIONAL_ENV_PARAMS
from flow.scenarios.minicity import MiniCityScenario, ADDITIONAL_NET_PARAMS
<<<<<<< HEAD
from flow.controllers.routing_controllers import MinicityRouter
from flow.core.traffic_lights import TrafficLights
=======
from flow.controllers.routing_controllers import MinicityTrainingRouter_9
>>>>>>> 39f1684b
import numpy as np
seed=204
np.random.seed(seed)


def minicity_example(render=None,
                     save_render=None,
                     sight_radius=None,
                     pxpm=None,
                     show_radius=None):
    """
    Perform a simulation of vehicles on modified minicity of University of
    Delaware.

    Parameters
    ----------
    render: bool, optional
        specifies whether to use sumo's gui during execution

    Returns
    -------
    exp: flow.core.SumoExperiment type
        A non-rl experiment demonstrating the performance of human-driven
        vehicles on the minicity scenario.
    """
    sumo_params = SumoParams(render=False,seed=seed)

    if render is not None:
        sumo_params.render = render

    if save_render is not None:
        sumo_params.save_render = save_render

    if sight_radius is not None:
        sumo_params.sight_radius = sight_radius

    if pxpm is not None:
        sumo_params.pxpm = pxpm

    if show_radius is not None:
        sumo_params.show_radius = show_radius

<<<<<<< HEAD
    sumo_car_following_params = SumoCarFollowingParams(decel=7.5)

    vehicles = Vehicles()
    vehicles.add(
        veh_id="rl",
        acceleration_controller=(RLController, {}),
        routing_controller=(MinicityRouter, {}),
        speed_mode=31,
        lane_change_mode="aggressive",
        initial_speed=0,
        num_vehicles=110,
        sumo_car_following_params=sumo_car_following_params)
    # vehicles.add(
    #     veh_id="rl",
    #     acceleration_controller=(RLController, {}),
    #     routing_controller=(MinicityRouter, {}),
    #     speed_mode="right_of_way",
    #     initial_speed=0,
    #     num_vehicles=10)

    tl_logic = TrafficLights(baseline=False)

    nodes = ["n_i1", 'n_i2', 'n_i3', "n_i4", 'n_i6', 'n_i7', 'n_i8', 'n_m3']
    phases = [{"duration": "15", "state": "GGGGrrGGGGrr"},
              {"duration": "5", "state": "yyyGrryyGyrr"},
              {"duration": "15", "state": "GrrGGGGrrGGG"},
              {"duration": "15", "state": "GrryyyGrryyy"}]

    # merge
    phases_m3 = [{"duration": "15", "state": "GGrG"},
                 {"duration": "5", "state": "yGry"},
                 {"duration": "15", "state": "rGGr"},
                 {"duration": "5", "state": "rGyr"}]

    # top left traffic light
    phases_2 = [{"duration": "15", "state": "GGGrGG"},
                {"duration": "5", "state": "yyyryy"},
                {"duration": "15", "state": "rrGGGr"},
                {"duration": "5", "state": "rryyyr"}]

    # center traffic light
    phases_3 = [{"duration": "15", "state": "GGGGGrrrGGGGGrrr"},
                {"duration": "5", "state": "yyyyyrrryyyyyrrr"},
                {"duration": "15", "state": "GrrrGGGGGrrrGGGG"},
                {"duration": "5", "state": "yrrryyyyyrrryyyy"}]

    # bottom right traffic light
    phases_6 = [{"duration": "15", "state": "GGGGGrr"},
                {"duration": "5", "state": "yyGGGrr"},
                {"duration": "15", "state": "GrrrGGG"},
                {"duration": "5", "state": "Grrryyy"}]

    # top right traffic light
    phases_8 = [{"duration": "15", "state": "GrrrGGG"},
                {"duration": "5", "state": "Grrryyy"},
                {"duration": "15", "state": "GGGGGrr"},
                {"duration": "5", "state": "yyGGGrr"}]

    for node_id in nodes:
        if node_id == 'n_i2':
            tl_logic.add(node_id, phases=phases_2,
                         tls_type="actuated", programID=1)
        elif node_id == 'n_i3':
            tl_logic.add(node_id, phases=phases_3,
                         tls_type="actuated", programID=1)
        elif node_id == 'n_i6':
            tl_logic.add(node_id, phases=phases_6,
                         tls_type="actuated", programID=1)
        elif node_id == 'n_i8':
            tl_logic.add(node_id, phases=phases_8,
                         tls_type="actuated", programID=1)
        elif node_id == 'n_m3':
            tl_logic.add(node_id, phases=phases_m3,
                         tls_type="actuated", programID=1)
        else:
            tl_logic.add(node_id, phases=phases,
                         tls_type="actuated", programID=1)
=======
    # sumo_params.sim_step = 0.2

    vehicles = Vehicles()

    # section 1: bottom_left
    section_1 = {'e_2': [('section1_track', 3), ('idm', 2)],
                 'e_3': [('idm', 5)],
                 'e_25': [('idm', 4)],
                 'e_31': [('idm', 2)],
                 'e_39': [('idm', 3)],
                 'e_41': [('idm', 3)]}
    # section 2: center_left
    section_2 = {'e_3': [('section2_track', 3), ('idm', 4)],
                 'e_26': [('idm', 10)],
                 'e_66': [('idm', 3)],
                 'e_87': [('idm', 3)]}
    # section 3: center_center
    section_3 = {'e_41': [('section3_track', 5), ('idm', 1)],
                 'e_3': [('idm', 8)],
                 'e_25': [('idm', 8)],
                 'e_38': [('idm', 8)],
                 'e_54': [('idm', 6)],
                 'e_87': [('idm', 2)]}
    # section 4: bottom_center
    section_4 = {'e_39': [('section4_track', 5), ('idm', 1)],
                 'e_63': [('idm', 4)],
                 'e_31': [('idm', 3)],
                 'e_51': [('idm', 1)],
                 'e_94': [('idm', 2)],
                 'e_29_u': [('idm', 1)]}
    # section 5: top left
    section_5 = {'e_34': [('section5_track', 4), ('idm', 1)],
                 'e_23': [('section5_track', 2), ('idm', 3)],
                 'e_13': [('idm', 2)],
                 'e_14': [('idm', 3)],
                 'e_27': [('idm', 2)],
                 'e_6': [('idm', 1)],
                 'e_12': [('idm', 2)],
                 'e_35': [('idm', 1)]}
    # section 6: right center
    section_6 = {'e_60': [('section6_track', 1), ('idm', 1)],
                 'e_50': [('section6_track', 3), ('idm', 1)],
                 'e_74': [('idm', 4)],
                 'e_67': [('idm', 3)],
                 'e_71': [('idm', 2)],
                 'e_69': [('idm', 1)],
                 'e_64': [('idm', 2)]}
    # section 7: top center
    section_7 = {'e_42': [('section7_track', 3), ('idm', 1)],
                 'e_44': [('section7_track', 2), ('idm', 1)],
                 'e_79': [('idm', 8)],
                 'e_59': [('idm', 3)],
                 'e_24': [('idm', 1)],
                 'e_33': [('idm', 3)],
                 'e_47': [('idm', 2)],
                 'e_86': [('idm', 2)],
                 'e_22': [('idm', 3)],
                 'e_40': [('idm', 2)]}
    # top right
    section_8 = {'e_84': [('idm', 1)],
                 'e_73': [('section8_track', 3)],
                 'e_77': [('idm', 1)],
                 'e_56': [('idm', 3)],
                 'e_89': [('idm', 1)],
                 'e_80': [('idm', 3)],
                 'e_83': [('idm', 2)],
                 'e_82': [('idm', 1)],
                 'e_90': [('idm', 1)],
                 'e_78': [('idm', 1)],
                 'e_76': [('idm', 2)],
                 # 'e_86': [('idm', 4)],
                 'e_75': [('idm', 1)]}

    experiment = section_2
    vehicle_data = {}
    # get all different vehicle types
    for _, pairs in experiment.items():
        for pair in pairs:
            cur_num = vehicle_data.get(pair[0], 0)
            vehicle_data[pair[0]] = cur_num + pair[1]

    # add vehicle
    for v_type, v_num in vehicle_data.items():
        vehicles.add(
            veh_id=v_type,
            acceleration_controller=(IDMController, {}),
            routing_controller=(MinicityTrainingRouter_9, {}),
            speed_mode='no_collide',
            lane_change_mode='strategic',
            num_vehicles=v_num)
>>>>>>> 39f1684b

    env_params = EnvParams(additional_params=ADDITIONAL_ENV_PARAMS)

    additional_net_params = ADDITIONAL_NET_PARAMS.copy()

    additional_net_params['traffic_lights'] = True
    net_params = NetParams(
        no_internal_links=False, additional_params=additional_net_params)

    initial_config = InitialConfig(
        spacing='random',
        edges_distribution=experiment,
        # min_gap=2
    )
    # initial_config = InitialConfig(
    #     spacing="random",
    #     min_gap=5
    # )
    scenario = MiniCityScenario(
        name='minicity',
        vehicles=vehicles,
        initial_config=initial_config,
        net_params=net_params,
        traffic_lights=tl_logic)

    env = AccelEnv(env_params, sumo_params, scenario)

    return SumoExperiment(env, scenario)


if __name__ == "__main__":
    # import the experiment variable
    # There are six modes of pyglet rendering:
    # No rendering: minicity_example(render=False)
    # SUMO-GUI rendering: minicity_example(render=True)
    # Static grayscale rendering: minicity_example(render="gray")
    # Dynamic grayscale rendering: minicity_example(render="dgray")
    # Static RGB rendering: minicity_example(render="rgb")
    # Dynamic RGB rendering: minicity_example(render="drgb")
    exp = minicity_example(render=True,
                           save_render=False,
                           sight_radius=20,
                           pxpm=3,
                           show_radius=False)

    # run for a set number of rollouts / time steps
<<<<<<< HEAD
    exp.run(1, 1000)
=======
    exp.run(1, 300)
>>>>>>> 39f1684b
<|MERGE_RESOLUTION|>--- conflicted
+++ resolved
@@ -6,12 +6,9 @@
 from flow.core.vehicles import Vehicles
 from flow.envs.loop.loop_accel import AccelEnv, ADDITIONAL_ENV_PARAMS
 from flow.scenarios.minicity import MiniCityScenario, ADDITIONAL_NET_PARAMS
-<<<<<<< HEAD
-from flow.controllers.routing_controllers import MinicityRouter
+#from flow.controllers.routing_controllers import MinicityRouter
 from flow.core.traffic_lights import TrafficLights
-=======
 from flow.controllers.routing_controllers import MinicityTrainingRouter_9
->>>>>>> 39f1684b
 import numpy as np
 seed=204
 np.random.seed(seed)
@@ -54,7 +51,6 @@
     if show_radius is not None:
         sumo_params.show_radius = show_radius
 
-<<<<<<< HEAD
     sumo_car_following_params = SumoCarFollowingParams(decel=7.5)
 
     vehicles = Vehicles()
@@ -132,7 +128,6 @@
         else:
             tl_logic.add(node_id, phases=phases,
                          tls_type="actuated", programID=1)
-=======
     # sumo_params.sim_step = 0.2
 
     vehicles = Vehicles()
@@ -223,7 +218,6 @@
             speed_mode='no_collide',
             lane_change_mode='strategic',
             num_vehicles=v_num)
->>>>>>> 39f1684b
 
     env_params = EnvParams(additional_params=ADDITIONAL_ENV_PARAMS)
 
@@ -270,8 +264,4 @@
                            show_radius=False)
 
     # run for a set number of rollouts / time steps
-<<<<<<< HEAD
-    exp.run(1, 1000)
-=======
-    exp.run(1, 300)
->>>>>>> 39f1684b
+    exp.run(1, 1000)