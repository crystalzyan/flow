"""
Example of a multi-lane network with human-driven vehicles.
"""
from flow.core.params import SumoParams, EnvParams, NetParams, InitialConfig, \
    InFlows
from flow.core.vehicles import Vehicles
from flow.core.traffic_lights import TrafficLights

from flow.scenarios.bridge_toll.gen import BBTollGenerator
from flow.scenarios.bridge_toll.scenario import BBTollScenario
from flow.controllers.lane_change_controllers import *
from flow.controllers.velocity_controllers import HandTunedVelocityController, FeedbackController
from flow.controllers.car_following_models import SumoCarFollowingController
from flow.controllers.routing_controllers import ContinuousRouter
from flow.core.params import SumoLaneChangeParams
from flow.envs.bottleneck_env import DesiredVelocityEnv
from flow.core.experiment import SumoExperiment

import numpy as np

def bottleneck(sumo_binary=None):

    SCALING = 1
    NUM_LANES = 4*SCALING  # number of lanes in the widest highway
    DISABLE_TB = True
    DISABLE_RAMP_METER = True
    AV_FRAC = .000001

    if sumo_binary is None:
        sumo_binary = "sumo-gui"
    sumo_params = SumoParams(sim_step = 0.5, sumo_binary=sumo_binary, overtake_right=False)

    vehicles = Vehicles()

    vehicles.add(veh_id="human",
                 speed_mode=31,
                 lane_change_controller=(SumoLaneChangeController, {}),
                 acceleration_controller=(SumoCarFollowingController, {}),
                 # routing_controller=(ContinuousRouter, {}),
                 lane_change_mode=1621,
                 sumo_lc_params=SumoLaneChangeParams(lcKeepRight=0),
                 num_vehicles=5)

    vehicles.add(veh_id="followerstopper",
                 lane_change_controller=(SumoLaneChangeController, {}),
                 # acceleration_controller=(HandTunedVelocityController, {"v_regions":[23, 5, 1, 60, 60, 60, 60, 60, 60]}),
                 acceleration_controller=(FeedbackController, \
                                          {"Kp":10, "desired_bottleneck_density":0.003, "danger_edges":["3", "4", "5"]}),
                 routing_controller=(ContinuousRouter, {}),
                 lane_change_mode=1621,
                 sumo_lc_params=SumoLaneChangeParams(lcKeepRight=0),
                 speed_mode=9,
                 num_vehicles=5)

<<<<<<< HEAD
    horizon = 1000
    num_segments = [("1", 1, False), ("2", 3, False), ("3", 1, False), ("4", 1, False), ("5", 1, False)]
=======
    horizon = 500
    num_segments = [("1", 1, False), ("2", 3, True), ("3", 3, True),
                    ("4", 1, True), ("5", 1, False)]
>>>>>>> 61ce8254
    additional_env_params = {"target_velocity": 40, "num_steps": horizon,
                             "disable_tb": True, "disable_ramp_metering": True,
                             "segments": num_segments}
    env_params = EnvParams(additional_params=additional_env_params,
                           lane_change_duration=1)

    # flow rate

    # MAX OF 3600 vehicles per lane per hour i.e. flow_rate <= 3600 *
    flow_rate = 2000 * SCALING
    # percentage of flow coming out of each lane
    # flow_dist = np.random.dirichlet(np.ones(NUM_LANES), size=1)[0]
    flow_dist = np.ones(NUM_LANES)/NUM_LANES

    inflow = InFlows()
    inflow.add(veh_type="human", edge="1", vehs_per_hour=flow_rate*(1-AV_FRAC),#vehsPerHour=veh_per_hour *0.8,
               departLane="random", departSpeed=10)
    inflow.add(veh_type="followerstopper", edge="1", vehs_per_hour=flow_rate*AV_FRAC,#vehsPerHour=veh_per_hour * 0.2,
               departLane="random", departSpeed=10)

    traffic_lights = TrafficLights()
    if not DISABLE_TB:
        traffic_lights.add(node_id="2")
    if not DISABLE_RAMP_METER:
        traffic_lights.add(node_id="3")

    additional_net_params = {"scaling": SCALING}
    net_params = NetParams(in_flows=inflow,
                           no_internal_links=False, additional_params=additional_net_params)

    initial_config = InitialConfig(spacing="random", min_gap=5,
                                   lanes_distribution=float("inf"),
                                   edges_distribution=["2", "3", "4", "5"])

    scenario = BBTollScenario(name="bay_bridge_toll",
                              generator_class=BBTollGenerator,
                              vehicles=vehicles,
                              net_params=net_params,
                              initial_config=initial_config,
                              traffic_lights=traffic_lights)

    env = DesiredVelocityEnv(env_params, sumo_params, scenario)

    return SumoExperiment(env, scenario)


if __name__ == "__main__":
    # import the experiment variable
    exp = bottleneck(sumo_binary="sumo-gui")

    # run for a set number of rollouts / time steps
    exp.run(5, 500)
    print(exp.rollout_total_rewards)
    # print(exp.per_step_rewards[0])
    # np.savetxt("rets.csv", np.array(exp.per_step_rewards), delimiter=",")<|MERGE_RESOLUTION|>--- conflicted
+++ resolved
@@ -52,14 +52,10 @@
                  speed_mode=9,
                  num_vehicles=5)
 
-<<<<<<< HEAD
-    horizon = 1000
-    num_segments = [("1", 1, False), ("2", 3, False), ("3", 1, False), ("4", 1, False), ("5", 1, False)]
-=======
     horizon = 500
-    num_segments = [("1", 1, False), ("2", 3, True), ("3", 3, True),
-                    ("4", 1, True), ("5", 1, False)]
->>>>>>> 61ce8254
+    num_segments = [("1", 1, False), ("2", 3, False), ("3", 3, False),
+                    ("4", 1, False), ("5", 1, False)]
+
     additional_env_params = {"target_velocity": 40, "num_steps": horizon,
                              "disable_tb": True, "disable_ramp_metering": True,
                              "segments": num_segments}
