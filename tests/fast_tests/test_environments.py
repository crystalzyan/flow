--- conflicted
+++ resolved
@@ -697,12 +697,8 @@
         # check that the first inflow rate is approximately 1500
         for _ in range(500):
             env.step(rl_actions=None)
-<<<<<<< HEAD
-        self.assertAlmostEqual(env.k.vehicle.get_inflow_rate(250)/1500, 1, 2)
-=======
         self.assertAlmostEqual(
-            env.vehicles.get_inflow_rate(250)/expected_inflow, 1, 2)
->>>>>>> 0fa7a8b8
+            env.k.vehicle.get_inflow_rate(250)/expected_inflow, 1, 2)
 
         # reset the environment and get a new inflow rate
         env.reset()
