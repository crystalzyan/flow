# cluster.yaml ========================================= 

# An unique identifier for the head node and workers of this cluster.
cluster_name: eugene #<YOUR NAME>

# The minimum number of workers nodes to launch in addition to the head
# node. This number should be >= 0.
<<<<<<< HEAD
min_workers: 5
=======
min_workers: 0 #<NUM WORKERS IN CLUSTER>
>>>>>>> ade03f93

# The maximum number of workers nodes to launch in addition to the head
# node. This takes precedence over min_workers.
max_workers: 5

# The autoscaler will scale up the cluster to this target fraction of resource
# usage. For example, if a cluster of 10 nodes is 100% busy and
# target_utilization is 0.8, it would resize the cluster to 13. This fraction
# can be decreased to increase the aggressiveness of upscaling.
target_utilization_fraction: 0.8

# If a node is idle for this many minutes, it will be removed.
idle_timeout_minutes: 5

# Cloud-provider specific configuration.
provider:
    type: aws
    region: us-west-1
    availability_zone: us-west-1a

# How Ray will authenticate with newly launched nodes.
auth:
    ssh_user: ubuntu
# By default Ray creates a new private keypair, but you can also use your own.
# If you do so, make sure to also set "KeyName" in the head and worker node
# configurations below.
#    ssh_private_key: /path/to/your/key.pem

# Provider-specific config for the head node, e.g. instance type. By default
# Ray will auto-configure unspecified fields such as SubnetId and KeyName.
# For more documentation on available fields, see:
# http://boto3.readthedocs.io/en/latest/reference/services/ec2.html#EC2.ServiceResource.create_instances
head_node:
<<<<<<< HEAD
    InstanceType: c5.4xlarge
    ImageId: ami-2d46564d  #ami-3011244a  # Flow AMI (Ubuntu)
=======
    InstanceType: m4.16xlarge
    ImageId: ami-b93f2fd9 # Flow AMI (Ubuntu)
>>>>>>> ade03f93

    # Additional options in the boto docs.

# Provider-specific config for worker nodes, e.g. instance type. By default
# Ray will auto-configure unspecified fields such as SubnetId and KeyName.
# For more documentation on available fields, see:
# http://boto3.readthedocs.io/en/latest/reference/services/ec2.html#EC2.ServiceResource.create_instances
worker_nodes:
<<<<<<< HEAD
    InstanceType: c5.4xlarge
    ImageId: ami-2d46564d #ami-3011244a  # Flow AMI (Ubuntu)
=======
    InstanceType: m4.16xlarge
    ImageId: ami-b93f2fd9 # Flow AMI (Ubuntu)
>>>>>>> ade03f93

    # Run workers on spot by default. Comment this out to use on-demand.
    InstanceMarketOptions:
        MarketType: spot
        # Additional options can be found in the boto docs, e.g.
        #   SpotOptions:
        #       MaxPrice: MAX_HOURLY_PRICE

    # Additional options in the boto docs.

<<<<<<< HEAD
# 3fde1d9992d3d33053dd0f04d0a3c0bb49b6bf85
# Files or directories to copy to the head and worker nodes. The format is a
# dictionary from REMOTE_PATH: LOCAL_PATH, e.g.
#file_mounts: {
#    "/tmp/": "/Users/eugenevinitsky/Desktop/Research/Bayen/Code/rllab-multiagent/learning-traffic/.git/refs/heads/rllib_testing",
#}
#
#setup_commands:
#    #- test -e learning-traffic || git clone https://github.com/cathywu/learning-traffic.git
#    - cd learning-traffic && git fetch && git checkout `cat /tmp/3fde1d9992d3d33053dd0f04d0a3c0bb49b6bf85`
file_mounts: {
"/tmp/foo": "/Users/eugenevinitsky/Desktop/Research/Bayen/Code/rllab-multiagent/learning-traffic/.git/refs/heads/master",
}

setup_commands:
    #- test -e learning-traffic || git clone https://github.com/cathywu/learning-traffic.git
    - cd learning-traffic && git fetch && git checkout `cat /tmp/foo`
=======
file_mounts: {
# path to your repo and the desired branch name
#"/tmp/foo": "<PATH TO LEARNING TRAFFIC>/.git/refs/heads/<BRANCH NAME>",
#"/tmp/foo2": "<PATH TO RAY_AUTOSCALER_KEY>",
"/tmp/foo": "/Users/eugenevinitsky/Desktop/Research/Bayen/Code/rllab-multiagent/learning-traffic/.git/refs/heads/rllib_testing",
"/tmp/foo2": "/Users/eugenevinitsky/.ssh/ray-autoscaler_1_us-west-1.pem",
}

setup_commands:
    # checkout your desired branch on all worker nodes
    # - cd learning-traffic && GIT_SSH_COMMAND="ssh -i ~/ray_bootstrap_key.pem" git fetch
    - cd /tmp && cp foo2 ~/ray_autoscaler_key.pem
    - cd learning-traffic && GIT_SSH_COMMAND="ssh -i ~/ray_autoscaler_key.pem" git fetch && GIT_SSH_COMMAND="ssh -i ~/ray_autoscaler_key.pem" git checkout `cat /tmp/foo`
>>>>>>> ade03f93

# Custom commands that will be run on the head node after common setup.
head_setup_commands:
    - PATH="/home/ubuntu/anaconda3/bin:$PATH" yes | ~/anaconda3/bin/conda install boto3=1.4.8  # 1.4.8 adds InstanceMarketOptions

# Custom commands that will be run on worker nodes after common setup.
worker_setup_commands: []

# Command to start ray on the head node. You don't need to change this.
head_start_ray_commands:
    - PATH="/home/ubuntu/sumo/bin:$PATH" SUMO_HOME="/home/ubuntu/sumo" PYTHONPATH="/home/ubuntu/sumo/tools:$PYTHONPATH" PATH="/home/ubuntu/anaconda3/bin:$PATH" ray stop
    - PATH="/home/ubuntu/sumo/bin:$PATH" SUMO_HOME="/home/ubuntu/sumo" PYTHONPATH="/home/ubuntu/sumo/tools:$PYTHONPATH" PATH="/home/ubuntu/anaconda3/bin:$PATH" ray start --head --redis-port=6379 --autoscaling-config=~/ray_bootstrap_config.yaml

# Command to start ray on worker nodes. You don't need to change this.
worker_start_ray_commands:
    - PATH="/home/ubuntu/sumo/bin:$PATH" SUMO_HOME="/home/ubuntu/sumo" PYTHONPATH="/home/ubuntu/sumo/tools:$PYTHONPATH" PATH="/home/ubuntu/anaconda3/bin:$PATH" ray stop
    - PATH="/home/ubuntu/sumo/bin:$PATH" SUMO_HOME="/home/ubuntu/sumo" PYTHONPATH="/home/ubuntu/sumo/tools:$PYTHONPATH" PATH="/home/ubuntu/anaconda3/bin:$PATH" ray start --redis-address=$RAY_HEAD_IP:6379<|MERGE_RESOLUTION|>--- conflicted
+++ resolved
@@ -5,11 +5,7 @@
 
 # The minimum number of workers nodes to launch in addition to the head
 # node. This number should be >= 0.
-<<<<<<< HEAD
-min_workers: 5
-=======
 min_workers: 0 #<NUM WORKERS IN CLUSTER>
->>>>>>> ade03f93
 
 # The maximum number of workers nodes to launch in addition to the head
 # node. This takes precedence over min_workers.
@@ -43,13 +39,8 @@
 # For more documentation on available fields, see:
 # http://boto3.readthedocs.io/en/latest/reference/services/ec2.html#EC2.ServiceResource.create_instances
 head_node:
-<<<<<<< HEAD
-    InstanceType: c5.4xlarge
-    ImageId: ami-2d46564d  #ami-3011244a  # Flow AMI (Ubuntu)
-=======
     InstanceType: m4.16xlarge
     ImageId: ami-b93f2fd9 # Flow AMI (Ubuntu)
->>>>>>> ade03f93
 
     # Additional options in the boto docs.
 
@@ -58,13 +49,8 @@
 # For more documentation on available fields, see:
 # http://boto3.readthedocs.io/en/latest/reference/services/ec2.html#EC2.ServiceResource.create_instances
 worker_nodes:
-<<<<<<< HEAD
-    InstanceType: c5.4xlarge
-    ImageId: ami-2d46564d #ami-3011244a  # Flow AMI (Ubuntu)
-=======
     InstanceType: m4.16xlarge
     ImageId: ami-b93f2fd9 # Flow AMI (Ubuntu)
->>>>>>> ade03f93
 
     # Run workers on spot by default. Comment this out to use on-demand.
     InstanceMarketOptions:
@@ -75,25 +61,6 @@
 
     # Additional options in the boto docs.
 
-<<<<<<< HEAD
-# 3fde1d9992d3d33053dd0f04d0a3c0bb49b6bf85
-# Files or directories to copy to the head and worker nodes. The format is a
-# dictionary from REMOTE_PATH: LOCAL_PATH, e.g.
-#file_mounts: {
-#    "/tmp/": "/Users/eugenevinitsky/Desktop/Research/Bayen/Code/rllab-multiagent/learning-traffic/.git/refs/heads/rllib_testing",
-#}
-#
-#setup_commands:
-#    #- test -e learning-traffic || git clone https://github.com/cathywu/learning-traffic.git
-#    - cd learning-traffic && git fetch && git checkout `cat /tmp/3fde1d9992d3d33053dd0f04d0a3c0bb49b6bf85`
-file_mounts: {
-"/tmp/foo": "/Users/eugenevinitsky/Desktop/Research/Bayen/Code/rllab-multiagent/learning-traffic/.git/refs/heads/master",
-}
-
-setup_commands:
-    #- test -e learning-traffic || git clone https://github.com/cathywu/learning-traffic.git
-    - cd learning-traffic && git fetch && git checkout `cat /tmp/foo`
-=======
 file_mounts: {
 # path to your repo and the desired branch name
 #"/tmp/foo": "<PATH TO LEARNING TRAFFIC>/.git/refs/heads/<BRANCH NAME>",
@@ -107,7 +74,6 @@
     # - cd learning-traffic && GIT_SSH_COMMAND="ssh -i ~/ray_bootstrap_key.pem" git fetch
     - cd /tmp && cp foo2 ~/ray_autoscaler_key.pem
     - cd learning-traffic && GIT_SSH_COMMAND="ssh -i ~/ray_autoscaler_key.pem" git fetch && GIT_SSH_COMMAND="ssh -i ~/ray_autoscaler_key.pem" git checkout `cat /tmp/foo`
->>>>>>> ade03f93
 
 # Custom commands that will be run on the head node after common setup.
 head_setup_commands:
